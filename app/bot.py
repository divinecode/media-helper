from io import BytesIO
import re
import asyncio
import logging
from typing import Dict, List, Optional, Set
from temp_manager import TempManager
from media_types import DownloadResult, MediaType, MediaItem
from video_processor import VideoProcessor
from downloaders.base import VideoDownloader
from config import Config
<<<<<<< HEAD
from telethon import TelegramClient, events, connection
from telethon.events import NewMessage, CallbackQuery
from telethon.tl.custom import Message
from telethon.tl.types import MessageMediaPhoto, MessageMediaDocument, DocumentAttributeVideo, DocumentAttributeAudio, DocumentAttributeFilename
=======
from telegram.ext import ContextTypes, Application
from telegram import Update, InputMediaPhoto, InputMediaVideo, Message, PhotoSize, Bot, MessageEntity
from telegram.constants import ChatAction
>>>>>>> 28731583
from assistant import ChatAssistant

logger = logging.getLogger(__name__)
logger.setLevel(logging.DEBUG)

class VideoDownloadBot:
<<<<<<< HEAD
    downloaders: List[VideoDownloader]

    def __init__(self, config: Config):
        """Initialize the bot with configuration."""
        self.config = config
        
        # Initialize Telethon client with proper proxy handling

        client_params = {
            'session': str('state/' + config.telegram.session),
            'api_id': config.telegram.api_id,
            'api_hash': config.telegram.api_hash,
            'timeout': config.telegram.timeout,
            'connection': connection.ConnectionTcpFull,
            'auto_reconnect': True,
            'retry_delay': 1
        }

        # Set MTProxy if configured
        if config.telegram.get_mtproxy_config():
            client_params.update({
                'connection': connection.ConnectionTcpMTProxyRandomizedIntermediate,
                'proxy': config.telegram.get_mtproxy_config()
            })
        # Set regular proxy if configured
        elif config.telegram.get_proxy_config():
            client_params['proxy'] = config.telegram.get_proxy_config()
=======
    MEDIA_BOT_TAG = "media_bot_message"  # Tag for identifying bot-generated media messages
    bot_id: Optional[int] = None

    def __init__(self, config: Config):
        """Initialize bot with configuration."""
        self.config = config
>>>>>>> 28731583

        self.client = TelegramClient(**client_params)
        
        # Initialize components and event handlers
        self._setup_components()
        self._setup_handlers()

    def _setup_components(self) -> None:
        """Initialize all bot components."""
        self.temp_manager = TempManager(self.config.temp_dir)
        self.video_processor = VideoProcessor(self.config, self.temp_manager)
        self.assistant = ChatAssistant(self.config, self.client)
        self.downloaders = []
        
        # Use compression config values
        self.MAX_TELEGRAM_SIZE_MB = self.config.compression.max_telegram_size_mb
        self.MAX_COMPRESS_SIZE_MB = self.config.compression.max_compress_size_mb
        
        # Add concurrency control
        self.download_semaphore = asyncio.Semaphore(self.config.max_concurrent_downloads)
        self.active_downloads: Dict[int, Set[asyncio.Task]] = {}
        self.user_semaphores: Dict[int, asyncio.Semaphore] = {}
        self.message_tasks: Dict[int, Set[asyncio.Task]] = {}
        self.max_downloads_per_user = self.config.max_downloads_per_user

    def _setup_handlers(self) -> None:
        """Set up event handlers."""
        @self.client.on(events.NewMessage())
        async def handle_message(event: NewMessage.Event):
            if not event.message:
                return
                
            try:
                await self._handle_message(event.message)
            except Exception as e:
                logger.error(f"Error handling message: {e}", exc_info=True)

        @self.client.on(events.CallbackQuery())
        async def handle_callback(event: CallbackQuery.Event):
            try:
                await self._handle_callback(event)
            except Exception as e:
                logger.error(f"Error handling callback: {e}", exc_info=True)

    async def start(self) -> None:
        """Start the bot."""
        
        await self.client.start(
            phone=lambda : "bot" if self.config.telegram.use_bot else self.config.telegram.phone_number,
            password=lambda : self.config.telegram.password if not self.config.telegram.use_bot else None,
            bot_token=self.config.telegram.bot_token if self.config.telegram.use_bot else None
        )
        
        # Get bot info
        me = await self.client.get_me()
        if not me or not me.bot:
            raise RuntimeError("This user account is not a bot!")
            
<<<<<<< HEAD
        self.assistant.set_bot_id(me.id)
        logger.info(f"Bot authorized as @{me.username}")
        
        await self._initialize_downloaders()

    async def run(self):
        """Run the bot."""
        await self.start()
        logger.info("Bot started, waiting for messages")
        await self.client.run_until_disconnected()

    async def _handle_message(self, message: Message) -> None:
        """Handle new message events."""
        chat = await message.get_chat()
        sender = await message.get_sender()
        
        # Skip messages from bots
        if sender and sender.bot:
            return

        # Check if private chat or bot was mentioned
        is_private = message.is_private
        was_mentioned = message.mentioned
        
        if not (is_private or was_mentioned):
            return

        # Extract images and text
        images = await self._extract_images(message)
        text = message.text or message.raw_text or ""
=======
    async def initialize(self, application: Application):
        """Initialize bot and create required directories."""
        bot: Bot = application.bot

        self.bot_id = (await bot.get_me()).id
        self.assistant.set_bot_id(self.bot_id)
        
        # Initialize assistant
        await self.assistant.initialize()
        
        self.config.temp_dir.mkdir(exist_ok=True)
        logger.debug("Initializing downloaders")
        await self._initialize_downloaders()

    async def _initialize_downloaders(self):
        """Initialize all supported downloaders."""
        from downloaders.tiktok import TikTokDownloader
        from downloaders.youtube import YouTubeShortsDownloader
        from downloaders.coub import CoubDownloader
        from downloaders.instagram import InstagramDownloader

        self.downloaders = [
            TikTokDownloader(self.config),
            YouTubeShortsDownloader(self.config),
            CoubDownloader(self.config),
            InstagramDownloader(self.config)
        ]

        logger.debug(f"Initialized {len(self.downloaders)} downloaders")

    async def handle_message(self, update: Update, context: ContextTypes.DEFAULT_TYPE) -> None:
        """Handle incoming message with non-blocking concurrent processing."""
        if not update.effective_user \
            or update.effective_user.id == self.bot_id \
            or update.effective_user.is_bot \
            or not update.effective_message \
            or update.edited_message:
            return

        message = update.effective_message

        # Check if this is a private chat or bot was mentioned
        is_private_chat = message.chat.type == "private"
        was_mentioned = self._bot_was_mentioned(update)
        is_reply = message.reply_to_message is not None and message.reply_to_message.from_user.id == self.bot_id
        
        if not (is_private_chat or was_mentioned or is_reply):
            return

        # Extract message text and images
        text = message.text or message.caption or ""
>>>>>>> 28731583
        
        # Handle URLs first
        urls = self._extract_urls(text)
        if urls:
            await self._handle_url_download(message, urls[0])
            return

<<<<<<< HEAD
        # Handle chat message
        conversation_context = await self.assistant.get_conversation_context(message)
        await self.assistant.handle_message(message, images, conversation_context)

    async def _handle_callback(self, event: CallbackQuery.Event) -> None:
        """Handle callback query events."""
        # ...existing callback handling code...

    async def _extract_images(self, message: Message) -> List[str]:
        """Extract image files from message."""
        images = []
        if message.media:
            if isinstance(message.media, MessageMediaPhoto):
                images.append(await message.download_media(bytes))
            elif isinstance(message.media, MessageMediaDocument):
                if message.media.document.mime_type.startswith('image/'):
                    images.append(await message.download_media(bytes))
        return images

    async def _initialize_downloaders(self):
        """Initialize all supported downloaders."""
        from downloaders.tiktok import TikTokDownloader
        from downloaders.youtube import YouTubeShortsDownloader
        from downloaders.coub import CoubDownloader
        from downloaders.instagram import InstagramDownloader

        self.downloaders = [
            TikTokDownloader(self.config),
            YouTubeShortsDownloader(self.config),
            CoubDownloader(self.config),
            InstagramDownloader(self.config)
        ]

        logger.debug(f"Initialized {len(self.downloaders)} downloaders")
=======
        await self.assistant.handle_message(update, context)
>>>>>>> 28731583

    async def _handle_url_download(self, message: Message, url: str):
        """Handle URL download in a separate task."""
        user_id = message.sender_id
        process_task = asyncio.create_task(
            self._process_download(user_id, url, message)
        )
        
        if user_id not in self.message_tasks:
            self.message_tasks[user_id] = set()
        self.message_tasks[user_id].add(process_task)
        
        process_task.add_done_callback(
            lambda t: self._cleanup_task(user_id, t)
        )

    async def _process_download(self, user_id: int, url: str, message: Message):
        """Process a single download request."""
        try:
            user_sem = self.get_user_semaphore(user_id)
            async with user_sem:  # Limit per-user concurrent downloads
                async with self.download_semaphore:  # Limit total concurrent downloads
                    return await self._handle_download(user_id, url, message)
        except asyncio.CancelledError:
            logger.info(f"Download cancelled for user {user_id}")
            raise
        except Exception as e:
            logger.error(f"Error processing download: {e}", exc_info=True)
            await message.reply("Анлак, произошла ошибка. Попробуй позже.")
            
    async def _handle_download(self, user_id: int, url: str, message: Message):
        """Handle the actual download process."""
        status_message: Message = await message.reply("Воу-воу... Работяги добывают контент, подождите, пожалуйста.")
        
        try:
            downloader = next((d for d in self.downloaders if d.can_handle(url)), None)
            if not downloader:
                await self.client.edit_message(status_message, "Анлак, я не умею скачивать контент с этого ресурса!")
                return
                
            download_result = await asyncio.wait_for(
                downloader.download(url),
                timeout=self.config.download_timeout
            )
            
            if not download_result:
                await self.client.edit_message(status_message, "Анлак, не получилось скачать контент.")
                return
            
            await self.client.edit_message(status_message, "Опаааа! Работяги завершили работу. Обрабатываем контент...")
            
            # Convert to MediaItems
            media_items = [
                MediaItem.from_bytes(
                    item.data if isinstance(item, DownloadResult) else item,
                    item.media_type if isinstance(item, DownloadResult) else MediaType.VIDEO,
                    item.caption if isinstance(item, DownloadResult) else None
                ) for item in (download_result if isinstance(download_result, list) else [download_result])
            ]

            # Process and send all media items
            await self._send_media_items(message, media_items, status_message, user_id)
            await status_message.delete()

        except asyncio.TimeoutError:
            logger.error("Operation timed out")
            await self.client.edit_message(status_message, "Анлак, действие заняло слишком много времени. Попробуй позже.")
        except Exception as e:
            logger.error(f"Error handling download: {e}", exc_info=True)
            await self.client.edit_message(message, "Анлак, произошла ошибка. Попробуй позже.")

    async def _send_media_items(
        self,
        message: Message,
        media_items: List[MediaItem],
        status_message: Message,
        user_id: int
    ) -> None:
        """Process and send all media items."""
        if not media_items:
            return

        photos_and_videos = []
        audio_items = []

        # Process all items
        for item in media_items:
            processed_data = await self._process_media(item, status_message, user_id)
            if not processed_data:
                continue

            # Create file-like object for the processed data
            file = BytesIO(processed_data)
            
            if item.media_type == MediaType.AUDIO:
                # Set up audio attributes
                attributes = [
                    DocumentAttributeAudio(
                        duration=0,  # Duration will be auto-detected
                        voice=True  # Mark as voice message
                    ),
                    DocumentAttributeFilename(
                        file_name='audio.ogg'
                    )
                ]
                audio_items.append({
                    'file': file,
                    'attributes': attributes,
                    'caption': item.caption
                })
            elif item.media_type in (MediaType.VIDEO, MediaType.PHOTO):
<<<<<<< HEAD
                # For videos, add streaming and other attributes
                attributes = []
                if item.media_type == MediaType.VIDEO:
                    attributes.extend([
                        DocumentAttributeVideo(
                            duration=0,  # Duration will be auto-detected
                            w=0,  # Width will be auto-detected
                            h=0,  # Height will be auto-detected
                            supports_streaming=True
                        ),
                        DocumentAttributeFilename(
                            file_name='video.mp4'
                        )
                    ])
                
                photos_and_videos.append({
                    'file': file,
                    'caption': item.caption,
                    'force_document': item.media_type == MediaType.VIDEO,
                    'attributes': attributes if attributes else None,
                    'supports_streaming': item.media_type == MediaType.VIDEO
                })

        # Send photos and videos
=======
                media_cls = InputMediaVideo if item.media_type == MediaType.VIDEO else InputMediaPhoto
                photos_and_videos.append(media_cls(
                    media=processed_data,
                    caption=item.caption,
                    caption_entities=[
                        MessageEntity(
                            type="custom_emoji",  # Using custom_emoji as a hack to store metadata
                            offset=0,
                            length=0,
                            custom_emoji_id=self.MEDIA_BOT_TAG
                        )
                    ] if item.caption else None
                ))

        # Send photos and videos as media group
>>>>>>> 28731583
        if photos_and_videos:
            # For multiple files, send as group
            files = []
            for item in photos_and_videos:
                file_dict = {
                    'file': item['file'],
                    'force_document': item['force_document']
                }
                if item.get('attributes'):
                    file_dict['attributes'] = item['attributes']
                if item.get('supports_streaming'):
                    file_dict['supports_streaming'] = item['supports_streaming']
                files.append(file_dict)

            captions = [item['caption'] for item in photos_and_videos if item['caption']]
            await self.client.send_file(
                entity=message.chat_id,
                file=files,
                caption=captions[0] if captions else None,
                reply_to=message.id
            )

<<<<<<< HEAD
        # Send audio files
        for audio_item in audio_items:
            await self.client.send_file(
                entity=message.chat_id,
                file=audio_item['file'],
                caption=audio_item['caption'],
                attributes=audio_item['attributes'],
                reply_to=message.id
=======
        # Send audio files separately (Telegram doesn't support audio in media groups)
        for audio_data, caption in audio_items:
            await message.reply_audio(
                audio=audio_data,
                caption=caption,
                title=caption or "Audio track",
                reply_to_message_id=message.message_id,
                caption_entities=[
                    MessageEntity(
                        type="custom_emoji",
                        offset=0,
                        length=0,
                        custom_emoji_id=self.MEDIA_BOT_TAG
                    )
                ] if caption else None
>>>>>>> 28731583
            )
        
    async def _process_media(
        self,
        media_item: MediaItem,
        status_message: Message,
        user_id: int
    ) -> Optional[bytes]:
        """Process a single media item, applying compression based on configuration."""
        # Handle non-video content directly
        if media_item.media_type in (MediaType.PHOTO, MediaType.AUDIO):
            return media_item.data

        size_mb = media_item.size_mb
        logger.debug(f"Processing video for user {user_id}, initial size: {size_mb:.2f}MB")

        # Check size limits first
        if size_mb > self.MAX_COMPRESS_SIZE_MB:
            await self.client.edit_message(
                status_message,
                f"Анлак, видео слишком большое ({size_mb:.1f}MB) для обработки. Выбери видео поменьше."
            )
            return None

        # Check if we need compression
        needs_compression = (
            size_mb > self.config.compression.default_compress_threshold_mb or 
            size_mb > self.MAX_TELEGRAM_SIZE_MB
        )

        if needs_compression:
            compression_msg = "Применяем сжатие видео..."
            if size_mb > self.MAX_TELEGRAM_SIZE_MB:
                compression_msg = f"Сжимаем большое видео размером {size_mb:.1f}MB..."
            await self.client.edit_message(status_message, compression_msg)

            # Apply compression with force_compress for videos above threshold
            force_compress = size_mb > self.config.compression.default_compress_threshold_mb
            compressed_data = await self.video_processor.compress_video(
                media_item.data,
                self.MAX_TELEGRAM_SIZE_MB,
                user_id,
                force_compress=force_compress
            )
            
            if not compressed_data:
                await self.client.edit_message(status_message, "Анлак, не удалось сжать видео. Выбери видео поменьше.")
                return None
            
            compressed_size = len(compressed_data) / (1024 * 1024)
            logger.debug(f"Compression result for user {user_id}: {size_mb:.2f}MB -> {compressed_size:.2f}MB")
            
            if compressed_size > self.MAX_TELEGRAM_SIZE_MB:
                await self.client.edit_message(
                    status_message,
                    f"Анлак, даже после сжатия видео слишком большое ({compressed_size:.1f}MB). "
                    "Выбери видео поменьше."
                )
                return None
                
            if compressed_size < size_mb:
                await self.client.edit_message(status_message, "Сжатие завершено, готовим к отправке...")
                return compressed_data
            else:
                logger.debug("Compression didn't reduce file size, using original")
                return media_item.data

        return media_item.data

<<<<<<< HEAD
=======
    def _bot_was_mentioned(self, update: Update) -> bool:
        """Check if the bot was mentioned in the message."""
        message = update.effective_message
        if not message:
            return False
        
        bot_mention = f"@{update.get_bot().username}".lower()
        if not message.entities and message.caption:
            return message.caption.lower().find(bot_mention) != -1
            
        if message.entities:
            return any(
                entity.type == "mention" and 
                message.parse_entity(entity).lower() == bot_mention
                for entity in message.entities
            )
        
        return False
        
>>>>>>> 28731583
    def _extract_urls(self, text: str) -> List[str]:
        """Extract URLs from message text."""
        return re.findall(r'(https?://\S+)', text)

    def _cleanup_task(self, user_id: int, task: asyncio.Task) -> None:
        """Remove completed task from tracking."""
        if user_id in self.message_tasks:
            self.message_tasks[user_id].discard(task)
            if not self.message_tasks[user_id]:
                del self.message_tasks[user_id]
                
    async def cancel_user_downloads(self, user_id: int) -> None:
        """Cancel all active downloads for a user."""
        if user_id in self.message_tasks:
            tasks = self.message_tasks[user_id]
            for task in tasks:
                task.cancel()
            await asyncio.gather(*tasks, return_exceptions=True)
            del self.message_tasks[user_id]

    async def stop(self) -> None:
        """Stop the bot properly."""
        try:
            await self.client.disconnect()
        except:
            pass
        
<<<<<<< HEAD
        # Cleanup resources
        self.assistant.clear_history()
        self.temp_manager.cleanup_all_temp_dirs()
        self.video_processor.thread_pool.shutdown(wait=True)

    def get_user_semaphore(self, user_id: int) -> asyncio.Semaphore:
        """Get or create a semaphore for a specific user."""
        if user_id not in self.user_semaphores:
            self.user_semaphores[user_id] = asyncio.Semaphore(self.max_downloads_per_user)
        return self.user_semaphores[user_id]
=======
        # Shutdown thread pool in video processor
        self.video_processor.thread_pool.shutdown(wait=True)
>>>>>>> 28731583
<|MERGE_RESOLUTION|>--- conflicted
+++ resolved
@@ -1,4 +1,4 @@
-from io import BytesIO
+#import os
 import re
 import asyncio
 import logging
@@ -6,150 +6,71 @@
 from temp_manager import TempManager
 from media_types import DownloadResult, MediaType, MediaItem
 from video_processor import VideoProcessor
-from downloaders.base import VideoDownloader
 from config import Config
-<<<<<<< HEAD
-from telethon import TelegramClient, events, connection
-from telethon.events import NewMessage, CallbackQuery
-from telethon.tl.custom import Message
-from telethon.tl.types import MessageMediaPhoto, MessageMediaDocument, DocumentAttributeVideo, DocumentAttributeAudio, DocumentAttributeFilename
-=======
 from telegram.ext import ContextTypes, Application
 from telegram import Update, InputMediaPhoto, InputMediaVideo, Message, PhotoSize, Bot, MessageEntity
 from telegram.constants import ChatAction
->>>>>>> 28731583
 from assistant import ChatAssistant
 
 logger = logging.getLogger(__name__)
 logger.setLevel(logging.DEBUG)
 
 class VideoDownloadBot:
-<<<<<<< HEAD
-    downloaders: List[VideoDownloader]
-
-    def __init__(self, config: Config):
-        """Initialize the bot with configuration."""
-        self.config = config
-        
-        # Initialize Telethon client with proper proxy handling
-
-        client_params = {
-            'session': str('state/' + config.telegram.session),
-            'api_id': config.telegram.api_id,
-            'api_hash': config.telegram.api_hash,
-            'timeout': config.telegram.timeout,
-            'connection': connection.ConnectionTcpFull,
-            'auto_reconnect': True,
-            'retry_delay': 1
-        }
-
-        # Set MTProxy if configured
-        if config.telegram.get_mtproxy_config():
-            client_params.update({
-                'connection': connection.ConnectionTcpMTProxyRandomizedIntermediate,
-                'proxy': config.telegram.get_mtproxy_config()
-            })
-        # Set regular proxy if configured
-        elif config.telegram.get_proxy_config():
-            client_params['proxy'] = config.telegram.get_proxy_config()
-=======
     MEDIA_BOT_TAG = "media_bot_message"  # Tag for identifying bot-generated media messages
     bot_id: Optional[int] = None
 
     def __init__(self, config: Config):
         """Initialize bot with configuration."""
         self.config = config
->>>>>>> 28731583
-
-        self.client = TelegramClient(**client_params)
-        
-        # Initialize components and event handlers
-        self._setup_components()
-        self._setup_handlers()
-
-    def _setup_components(self) -> None:
-        """Initialize all bot components."""
-        self.temp_manager = TempManager(self.config.temp_dir)
-        self.video_processor = VideoProcessor(self.config, self.temp_manager)
-        self.assistant = ChatAssistant(self.config, self.client)
+
+        self.temp_manager = TempManager(config.temp_dir)
+        self.video_processor = VideoProcessor(config, self.temp_manager)
         self.downloaders = []
         
-        # Use compression config values
-        self.MAX_TELEGRAM_SIZE_MB = self.config.compression.max_telegram_size_mb
-        self.MAX_COMPRESS_SIZE_MB = self.config.compression.max_compress_size_mb
+        # Use compression config values instead of hardcoded ones
+        self.MAX_TELEGRAM_SIZE_MB = config.compression.max_telegram_size_mb
+        self.MAX_COMPRESS_SIZE_MB = config.compression.max_compress_size_mb
         
         # Add concurrency control
-        self.download_semaphore = asyncio.Semaphore(self.config.max_concurrent_downloads)
+        self.download_semaphore = asyncio.Semaphore(config.max_concurrent_downloads)
+        
+        # Track active users and their downloads
         self.active_downloads: Dict[int, Set[asyncio.Task]] = {}
         self.user_semaphores: Dict[int, asyncio.Semaphore] = {}
+        self.max_downloads_per_user = config.max_downloads_per_user
+        
+        # Add a task manager for message processing
         self.message_tasks: Dict[int, Set[asyncio.Task]] = {}
-        self.max_downloads_per_user = self.config.max_downloads_per_user
-
-    def _setup_handlers(self) -> None:
-        """Set up event handlers."""
-        @self.client.on(events.NewMessage())
-        async def handle_message(event: NewMessage.Event):
-            if not event.message:
-                return
+
+        # Replace G4F client initialization with ChatAssistant
+        self.assistant = ChatAssistant(config)
+
+    def get_user_semaphore(self, user_id: int) -> asyncio.Semaphore:
+        """Get or create a semaphore for a specific user."""
+        if user_id not in self.user_semaphores:
+            self.user_semaphores[user_id] = asyncio.Semaphore(self.max_downloads_per_user)
+        return self.user_semaphores[user_id]
+        
+    async def track_user_download(self, user_id: int, task: asyncio.Task):
+        """Track a user's download task."""
+        if user_id not in self.active_downloads:
+            self.active_downloads[user_id] = set()
+        self.active_downloads[user_id].add(task)
+        try:
+            await task
+        finally:
+            self.active_downloads[user_id].remove(task)
+            if not self.active_downloads[user_id]:
+                del self.active_downloads[user_id]
                 
-            try:
-                await self._handle_message(event.message)
-            except Exception as e:
-                logger.error(f"Error handling message: {e}", exc_info=True)
-
-        @self.client.on(events.CallbackQuery())
-        async def handle_callback(event: CallbackQuery.Event):
-            try:
-                await self._handle_callback(event)
-            except Exception as e:
-                logger.error(f"Error handling callback: {e}", exc_info=True)
-
-    async def start(self) -> None:
-        """Start the bot."""
-        
-        await self.client.start(
-            phone=lambda : "bot" if self.config.telegram.use_bot else self.config.telegram.phone_number,
-            password=lambda : self.config.telegram.password if not self.config.telegram.use_bot else None,
-            bot_token=self.config.telegram.bot_token if self.config.telegram.use_bot else None
-        )
-        
-        # Get bot info
-        me = await self.client.get_me()
-        if not me or not me.bot:
-            raise RuntimeError("This user account is not a bot!")
-            
-<<<<<<< HEAD
-        self.assistant.set_bot_id(me.id)
-        logger.info(f"Bot authorized as @{me.username}")
-        
-        await self._initialize_downloaders()
-
-    async def run(self):
-        """Run the bot."""
-        await self.start()
-        logger.info("Bot started, waiting for messages")
-        await self.client.run_until_disconnected()
-
-    async def _handle_message(self, message: Message) -> None:
-        """Handle new message events."""
-        chat = await message.get_chat()
-        sender = await message.get_sender()
-        
-        # Skip messages from bots
-        if sender and sender.bot:
-            return
-
-        # Check if private chat or bot was mentioned
-        is_private = message.is_private
-        was_mentioned = message.mentioned
-        
-        if not (is_private or was_mentioned):
-            return
-
-        # Extract images and text
-        images = await self._extract_images(message)
-        text = message.text or message.raw_text or ""
-=======
+    async def cancel_user_downloads(self, user_id: int):
+        """Cancel all active downloads for a user."""
+        if user_id in self.active_downloads:
+            tasks = self.active_downloads[user_id]
+            for task in tasks:
+                task.cancel()
+            await asyncio.gather(*tasks, return_exceptions=True)
+            
     async def initialize(self, application: Application):
         """Initialize bot and create required directories."""
         bot: Bot = application.bot
@@ -201,56 +122,18 @@
 
         # Extract message text and images
         text = message.text or message.caption or ""
->>>>>>> 28731583
         
         # Handle URLs first
         urls = self._extract_urls(text)
         if urls:
-            await self._handle_url_download(message, urls[0])
+            await self._handle_url_download(urls[0], message)
             return
 
-<<<<<<< HEAD
-        # Handle chat message
-        conversation_context = await self.assistant.get_conversation_context(message)
-        await self.assistant.handle_message(message, images, conversation_context)
-
-    async def _handle_callback(self, event: CallbackQuery.Event) -> None:
-        """Handle callback query events."""
-        # ...existing callback handling code...
-
-    async def _extract_images(self, message: Message) -> List[str]:
-        """Extract image files from message."""
-        images = []
-        if message.media:
-            if isinstance(message.media, MessageMediaPhoto):
-                images.append(await message.download_media(bytes))
-            elif isinstance(message.media, MessageMediaDocument):
-                if message.media.document.mime_type.startswith('image/'):
-                    images.append(await message.download_media(bytes))
-        return images
-
-    async def _initialize_downloaders(self):
-        """Initialize all supported downloaders."""
-        from downloaders.tiktok import TikTokDownloader
-        from downloaders.youtube import YouTubeShortsDownloader
-        from downloaders.coub import CoubDownloader
-        from downloaders.instagram import InstagramDownloader
-
-        self.downloaders = [
-            TikTokDownloader(self.config),
-            YouTubeShortsDownloader(self.config),
-            CoubDownloader(self.config),
-            InstagramDownloader(self.config)
-        ]
-
-        logger.debug(f"Initialized {len(self.downloaders)} downloaders")
-=======
         await self.assistant.handle_message(update, context)
->>>>>>> 28731583
-
-    async def _handle_url_download(self, message: Message, url: str):
+
+    async def _handle_url_download(self, url: str, message: Message):
         """Handle URL download in a separate task."""
-        user_id = message.sender_id
+        user_id = message.from_user.id
         process_task = asyncio.create_task(
             self._process_download(user_id, url, message)
         )
@@ -275,16 +158,24 @@
             raise
         except Exception as e:
             logger.error(f"Error processing download: {e}", exc_info=True)
-            await message.reply("Анлак, произошла ошибка. Попробуй позже.")
+            await message.reply_text(
+                "Анлак, произошла ошибка. Попробуй позже.",
+                reply_to_message_id=message.message_id
+            )
             
     async def _handle_download(self, user_id: int, url: str, message: Message):
         """Handle the actual download process."""
-        status_message: Message = await message.reply("Воу-воу... Работяги добывают контент, подождите, пожалуйста.")
+        status_message = await message.reply_text(
+            "Воу-воу... Работяги добывают контент, подождите, пожалуйста.",
+            reply_to_message_id=message.message_id
+        )
         
         try:
             downloader = next((d for d in self.downloaders if d.can_handle(url)), None)
             if not downloader:
-                await self.client.edit_message(status_message, "Анлак, я не умею скачивать контент с этого ресурса!")
+                await status_message.edit_text(
+                    "Анлак, я не умею скачивать контент с этого ресурса!"
+                )
                 return
                 
             download_result = await asyncio.wait_for(
@@ -293,10 +184,10 @@
             )
             
             if not download_result:
-                await self.client.edit_message(status_message, "Анлак, не получилось скачать контент.")
+                await status_message.edit_text("Анлак, не получилось скачать контент.")
                 return
-            
-            await self.client.edit_message(status_message, "Опаааа! Работяги завершили работу. Обрабатываем контент...")
+                
+            await status_message.edit_text("Опаааа! Работяги завершили работу. Обрабатываем контент...")
             
             # Convert to MediaItems
             media_items = [
@@ -313,10 +204,14 @@
 
         except asyncio.TimeoutError:
             logger.error("Operation timed out")
-            await self.client.edit_message(status_message, "Анлак, действие заняло слишком много времени. Попробуй позже.")
+            await status_message.edit_text(
+                "Анлак, действие заняло слишком много времени. Попробуй позже."
+            )
         except Exception as e:
             logger.error(f"Error handling download: {e}", exc_info=True)
-            await self.client.edit_message(message, "Анлак, произошла ошибка. Попробуй позже.")
+            await status_message.edit_text(
+                "Анлак, произошла ошибка. Попробуй позже."
+            )
 
     async def _send_media_items(
         self,
@@ -338,52 +233,9 @@
             if not processed_data:
                 continue
 
-            # Create file-like object for the processed data
-            file = BytesIO(processed_data)
-            
             if item.media_type == MediaType.AUDIO:
-                # Set up audio attributes
-                attributes = [
-                    DocumentAttributeAudio(
-                        duration=0,  # Duration will be auto-detected
-                        voice=True  # Mark as voice message
-                    ),
-                    DocumentAttributeFilename(
-                        file_name='audio.ogg'
-                    )
-                ]
-                audio_items.append({
-                    'file': file,
-                    'attributes': attributes,
-                    'caption': item.caption
-                })
+                audio_items.append((processed_data, item.caption))
             elif item.media_type in (MediaType.VIDEO, MediaType.PHOTO):
-<<<<<<< HEAD
-                # For videos, add streaming and other attributes
-                attributes = []
-                if item.media_type == MediaType.VIDEO:
-                    attributes.extend([
-                        DocumentAttributeVideo(
-                            duration=0,  # Duration will be auto-detected
-                            w=0,  # Width will be auto-detected
-                            h=0,  # Height will be auto-detected
-                            supports_streaming=True
-                        ),
-                        DocumentAttributeFilename(
-                            file_name='video.mp4'
-                        )
-                    ])
-                
-                photos_and_videos.append({
-                    'file': file,
-                    'caption': item.caption,
-                    'force_document': item.media_type == MediaType.VIDEO,
-                    'attributes': attributes if attributes else None,
-                    'supports_streaming': item.media_type == MediaType.VIDEO
-                })
-
-        # Send photos and videos
-=======
                 media_cls = InputMediaVideo if item.media_type == MediaType.VIDEO else InputMediaPhoto
                 photos_and_videos.append(media_cls(
                     media=processed_data,
@@ -399,39 +251,12 @@
                 ))
 
         # Send photos and videos as media group
->>>>>>> 28731583
         if photos_and_videos:
-            # For multiple files, send as group
-            files = []
-            for item in photos_and_videos:
-                file_dict = {
-                    'file': item['file'],
-                    'force_document': item['force_document']
-                }
-                if item.get('attributes'):
-                    file_dict['attributes'] = item['attributes']
-                if item.get('supports_streaming'):
-                    file_dict['supports_streaming'] = item['supports_streaming']
-                files.append(file_dict)
-
-            captions = [item['caption'] for item in photos_and_videos if item['caption']]
-            await self.client.send_file(
-                entity=message.chat_id,
-                file=files,
-                caption=captions[0] if captions else None,
-                reply_to=message.id
-            )
-
-<<<<<<< HEAD
-        # Send audio files
-        for audio_item in audio_items:
-            await self.client.send_file(
-                entity=message.chat_id,
-                file=audio_item['file'],
-                caption=audio_item['caption'],
-                attributes=audio_item['attributes'],
-                reply_to=message.id
-=======
+            await message.reply_media_group(
+                media=photos_and_videos,
+                reply_to_message_id=message.message_id
+            )
+
         # Send audio files separately (Telegram doesn't support audio in media groups)
         for audio_data, caption in audio_items:
             await message.reply_audio(
@@ -447,9 +272,8 @@
                         custom_emoji_id=self.MEDIA_BOT_TAG
                     )
                 ] if caption else None
->>>>>>> 28731583
-            )
-        
+            )
+
     async def _process_media(
         self,
         media_item: MediaItem,
@@ -466,9 +290,9 @@
 
         # Check size limits first
         if size_mb > self.MAX_COMPRESS_SIZE_MB:
-            await self.client.edit_message(
-                status_message,
-                f"Анлак, видео слишком большое ({size_mb:.1f}MB) для обработки. Выбери видео поменьше."
+            await status_message.edit_text(
+                f"Анлак, видео слишком большое ({size_mb:.1f}MB) для обработки. "
+                "Выбери видео поменьше."
             )
             return None
 
@@ -482,7 +306,7 @@
             compression_msg = "Применяем сжатие видео..."
             if size_mb > self.MAX_TELEGRAM_SIZE_MB:
                 compression_msg = f"Сжимаем большое видео размером {size_mb:.1f}MB..."
-            await self.client.edit_message(status_message, compression_msg)
+            await status_message.edit_text(compression_msg)
 
             # Apply compression with force_compress for videos above threshold
             force_compress = size_mb > self.config.compression.default_compress_threshold_mb
@@ -494,22 +318,23 @@
             )
             
             if not compressed_data:
-                await self.client.edit_message(status_message, "Анлак, не удалось сжать видео. Выбери видео поменьше.")
+                await status_message.edit_text(
+                    "Анлак, не удалось сжать видео. Выбери видео поменьше."
+                )
                 return None
             
             compressed_size = len(compressed_data) / (1024 * 1024)
             logger.debug(f"Compression result for user {user_id}: {size_mb:.2f}MB -> {compressed_size:.2f}MB")
             
             if compressed_size > self.MAX_TELEGRAM_SIZE_MB:
-                await self.client.edit_message(
-                    status_message,
+                await status_message.edit_text(
                     f"Анлак, даже после сжатия видео слишком большое ({compressed_size:.1f}MB). "
                     "Выбери видео поменьше."
                 )
                 return None
                 
             if compressed_size < size_mb:
-                await self.client.edit_message(status_message, "Сжатие завершено, готовим к отправке...")
+                await status_message.edit_text("Сжатие завершено, готовим к отправке...")
                 return compressed_data
             else:
                 logger.debug("Compression didn't reduce file size, using original")
@@ -517,8 +342,6 @@
 
         return media_item.data
 
-<<<<<<< HEAD
-=======
     def _bot_was_mentioned(self, update: Update) -> bool:
         """Check if the bot was mentioned in the message."""
         message = update.effective_message
@@ -538,7 +361,6 @@
         
         return False
         
->>>>>>> 28731583
     def _extract_urls(self, text: str) -> List[str]:
         """Extract URLs from message text."""
         return re.findall(r'(https?://\S+)', text)
@@ -559,25 +381,21 @@
             await asyncio.gather(*tasks, return_exceptions=True)
             del self.message_tasks[user_id]
 
-    async def stop(self) -> None:
-        """Stop the bot properly."""
-        try:
-            await self.client.disconnect()
-        except:
-            pass
-        
-<<<<<<< HEAD
-        # Cleanup resources
-        self.assistant.clear_history()
+    async def cleanup(self):
+        """Clean up resources when shutting down."""
+        # Cancel all active tasks
+        all_tasks = []
+        for user_id in list(self.message_tasks.keys()):
+            all_tasks.extend(self.message_tasks[user_id])
+            
+        for task in all_tasks:
+            task.cancel()
+            
+        if all_tasks:
+            await asyncio.gather(*all_tasks, return_exceptions=True)
+            
+        # Clean up all temporary directories
         self.temp_manager.cleanup_all_temp_dirs()
-        self.video_processor.thread_pool.shutdown(wait=True)
-
-    def get_user_semaphore(self, user_id: int) -> asyncio.Semaphore:
-        """Get or create a semaphore for a specific user."""
-        if user_id not in self.user_semaphores:
-            self.user_semaphores[user_id] = asyncio.Semaphore(self.max_downloads_per_user)
-        return self.user_semaphores[user_id]
-=======
+        
         # Shutdown thread pool in video processor
-        self.video_processor.thread_pool.shutdown(wait=True)
->>>>>>> 28731583
+        self.video_processor.thread_pool.shutdown(wait=True)