import asyncio
import logging
import sys
from pathlib import Path
from config import Config
from bot import VideoDownloadBot
from telethon.client import TelegramClient

# Enable logging
logging.basicConfig(
    format="[%(levelname) 5s/%(asctime)s] %(name)s: %(message)s",
    level=logging.INFO
)

# Set higher logging level for httpx
logging.getLogger("httpx").setLevel(logging.WARNING)

logger = logging.getLogger(__name__)

<<<<<<< HEAD
async def main() -> None:
=======
async def post_init(application: Application) -> None:
    """Initialize bot after application setup but before polling starts."""
    try:
        bot = application.bot_data.get('bot_instance')
        if bot:
            await bot.initialize(application)
            logger.info("Bot initialized successfully")
    except Exception as e:
        logger.error(f"Error during post-initialization: {e}", exc_info=True)
        sys.exit(1)

def main() -> None:
>>>>>>> 28731583
    """Start the bot."""

    # Create state directory
    config = Config.from_env()
    config.state_dir.mkdir(parents=True, exist_ok=True)
    bot = VideoDownloadBot(config)

    try:
<<<<<<< HEAD

        logger.info("Starting bot...")
        await bot.start()
            
        # Run until disconnected
        await bot.client.run_until_disconnected()
    except KeyboardInterrupt:
        logger.info("Received keyboard interrupt")
=======
        config = Config.from_env()
        bot = VideoDownloadBot(config)
      
        application = (
            Application.builder()
            .token(config.bot_token)
            .read_timeout(config.read_timeout)
            .write_timeout(config.write_timeout)
            .connection_pool_size(config.connection_pool_size)
            .pool_timeout(config.pool_timeout)
            .post_init(post_init)
            .build()
        )

        # Store bot instance for post_init
        application.bot_data['bot_instance'] = bot
        
        application.add_handler(MessageHandler(filters.ALL, bot.handle_message))
        logger.info("Starting bot")
        
        # Run the bot until stopped
        application.run_polling(drop_pending_updates=True)
        
>>>>>>> 28731583
    except Exception as e:
        logger.error(f"Critical error: {e}", exc_info=True)
        return 1
    finally:
        await bot.stop()
        
    return 0

if __name__ == "__main__":
    try:
        exit_code = asyncio.run(main())
        sys.exit(exit_code)
    except KeyboardInterrupt:
        sys.exit(1)<|MERGE_RESOLUTION|>--- conflicted
+++ resolved
@@ -1,25 +1,20 @@
-import asyncio
 import logging
 import sys
-from pathlib import Path
+from telegram.ext import Application, MessageHandler, filters
 from config import Config
 from bot import VideoDownloadBot
-from telethon.client import TelegramClient
 
 # Enable logging
 logging.basicConfig(
-    format="[%(levelname) 5s/%(asctime)s] %(name)s: %(message)s",
+    format="%(asctime)s - %(name)s - %(levelname)s - %(message)s",
     level=logging.INFO
 )
 
-# Set higher logging level for httpx
+# Set higher logging level for httpx to avoid all GET and POST requests being logged
 logging.getLogger("httpx").setLevel(logging.WARNING)
 
 logger = logging.getLogger(__name__)
 
-<<<<<<< HEAD
-async def main() -> None:
-=======
 async def post_init(application: Application) -> None:
     """Initialize bot after application setup but before polling starts."""
     try:
@@ -32,25 +27,8 @@
         sys.exit(1)
 
 def main() -> None:
->>>>>>> 28731583
     """Start the bot."""
-
-    # Create state directory
-    config = Config.from_env()
-    config.state_dir.mkdir(parents=True, exist_ok=True)
-    bot = VideoDownloadBot(config)
-
     try:
-<<<<<<< HEAD
-
-        logger.info("Starting bot...")
-        await bot.start()
-            
-        # Run until disconnected
-        await bot.client.run_until_disconnected()
-    except KeyboardInterrupt:
-        logger.info("Received keyboard interrupt")
-=======
         config = Config.from_env()
         bot = VideoDownloadBot(config)
       
@@ -74,18 +52,9 @@
         # Run the bot until stopped
         application.run_polling(drop_pending_updates=True)
         
->>>>>>> 28731583
     except Exception as e:
-        logger.error(f"Critical error: {e}", exc_info=True)
-        return 1
-    finally:
-        await bot.stop()
-        
-    return 0
+        logger.error(f"Fatal error: {e}", exc_info=True)
+        sys.exit(1)
 
 if __name__ == "__main__":
-    try:
-        exit_code = asyncio.run(main())
-        sys.exit(exit_code)
-    except KeyboardInterrupt:
-        sys.exit(1)+    main()