from datetime import datetime
import logging
<<<<<<< HEAD
from typing import List, Dict, Optional, Any
import importlib
import asyncio
import json
from dataclasses import dataclass, asdict
from telegram import Update, Message, User, Chat
from telegram.ext import ContextTypes
from g4f.client import AsyncClient
=======
from typing import List, Dict, Optional, Set
import importlib
import asyncio
import random
import threading
import time
from dataclasses import dataclass, field
from telegram import Update, Message, User, Chat, PhotoSize, MessageEntity
from telegram.ext import ContextTypes
from telegram.constants import ChatAction
from g4f.client import AsyncClient, ChatCompletion
>>>>>>> 28731583
from g4f.providers.retry_provider import RetryProvider
from config import Config
import httpx

logger = logging.getLogger(__name__)
logger.setLevel(logging.DEBUG)

@dataclass
class MessageContext:
    """Message context data structure."""
    role: str
    content: str
    name: str
    tag: Optional[str]
    msg_id: int
    time: float
    rpl_to: Optional[int] = None
    images: List[bytes] = field(
        default_factory=lambda: []
    )

    def to_dict(self) -> dict:
        """Convert message context to dictionary format with formatted content."""
        return {
            'role': self.role,
            'content': f"#{self.msg_id}"
                + f" {datetime.fromtimestamp(self.time).strftime('%Y-%m-%d %H:%M:%S')} "
                + self.name + (f" (@{self.tag})" if self.tag else "")
                + (f" replied to #{self.rpl_to}" if self.rpl_to else "")
                + f": {self.content}",
        }

    def to_dict(self) -> dict:
        return {
            'role': self.role,
            'content': f"#{self.msg_id}"
                + f" {datetime.fromtimestamp(self.time).strftime('%Y-%m-%d %H:%M:%S')} "
                + self.name + (f" (@{self.tag})" if self.tag else "")
                + (f" replied to #{self.rpl_to}" if self.rpl_to else "")
                + f": {self.content}",
        }

class ChatAssistant:
    def __init__(self, config: Config):
        """Initialize ChatAssistant with configuration."""
        self.config = config
<<<<<<< HEAD
        self.g4f_client = self._initialize_client()
        self.message_locks: Dict[int, asyncio.Lock] = {}  # One message at a time per user
        self.bot_id: Optional[int] = None
=======
        self.proxies: List[str] = []
        self.failed_proxies: Dict[str, int] = {}  # Track failure count for each proxy
        self.proxy_lock = threading.Lock()
        self.last_proxy_refresh = 0
        
        self.g4f_client = None
        self.g4f_vision_client = None
        self.message_locks: Dict[int, asyncio.Lock] = {}
        self.bot_id: Optional[int] = None

    async def initialize(self):
        """Asynchronously initialize the assistant."""
        await self.refresh_clients()
>>>>>>> 28731583
        logger.info("ChatAssistant initialized successfully")

    async def refresh_clients(self):
        """Initialize or refresh G4F clients with new proxies."""
        await self._refresh_proxies()
        proxies = None
        
        if self.config.chat.use_proxies:
            proxy = await self._get_working_proxy()
            if proxy:
                proxies = {"all": proxy}
                logger.debug(f"Using proxy: {proxy}")
            else:
                logger.warning("No working proxies available")
        else:
            logger.debug("Proxies disabled by configuration")
            
        self.g4f_client = self._initialize_client(self.config.chat.providers, proxies)
        self.g4f_vision_client = self._initialize_client(self.config.chat.vision_providers, proxies)

    def _initialize_client(self, providers: List[str], proxies: Optional[Dict[str, str]] = None) -> AsyncClient:
        """Initialize G4F client with providers and proxy."""
        provider_classes = self._load_providers(providers)
        
        # Configure client with SSL verification and custom transport
        transport = httpx.AsyncHTTPTransport(
            verify=self.config.chat.verify_ssl,
            retries=self.config.chat.provider_retries,
        )
        
        return AsyncClient(
            provider=RetryProvider(
                providers=provider_classes,
                shuffle=self.config.chat.shuffle_providers
            ),
            proxies=proxies,
            timeout=self.config.chat.request_timeout,
            transport=transport
        )

    async def _validate_proxy(self, proxy: str) -> bool:
        """Test a single proxy by making a simple request."""
        transport = httpx.AsyncHTTPTransport(
            verify=self.config.chat.verify_ssl,
            retries=self.config.chat.proxy_validation_retries
        )

        client = AsyncClient(
            provider=RetryProvider(
                providers=self._load_providers(self.config.chat.providers),
                shuffle=False  # Don't shuffle during validation
            ),
            proxies={"all": proxy},
            timeout=self.config.chat.proxy_validation_timeout,
            transport=transport
        )

        try:
            response = await client.chat.completions.create(
                model=self.config.chat.model,
                messages=[{"role": "user", "content": "Reply with number 1"}],
                timeout=self.config.chat.proxy_validation_timeout
            )
            
            if response and response.choices:
                answer = response.choices[0].message.content.strip()
                return answer is not None
                
        except Exception as e:
            logger.debug(f"Proxy validation failed for {proxy}: {str(e)}")
            return False

        return False

    async def _validate_proxies(self, proxies: List[str]) -> List[str]:
        """Validate a list of proxies in batches."""
        valid_proxies = []
        total = len(proxies)
        batch_size = self.config.chat.proxy_validation_batch_size

        for i in range(0, total, batch_size):
            batch = proxies[i:i + batch_size]
            tasks = [self._validate_proxy(proxy) for proxy in batch]
            results = await asyncio.gather(*tasks, return_exceptions=True)
            
            for proxy, is_valid in zip(batch, results):
                if isinstance(is_valid, bool) and is_valid:
                    valid_proxies.append(proxy)
                    
            logger.debug(f"Validated {i + len(batch)}/{total} proxies, {len(valid_proxies)} valid so far")
            
        return valid_proxies

    async def _refresh_proxies(self):
        """Refresh proxy list if needed."""
        current_time = time.time()
        if current_time - self.last_proxy_refresh > self.config.chat.proxy_refresh_interval:
            with self.proxy_lock:
                if self.config.chat.use_proxies:
                    from proxy_scraper import scrape_proxies
                    scraped_proxies = await scrape_proxies()
                    logger.info(f"Scraped {len(scraped_proxies)} proxies, validating...")
                    
                    self.proxies = await self._validate_proxies(scraped_proxies)
                    self.failed_proxies.clear()
                    self.last_proxy_refresh = current_time
                    
                    logger.info(f"Validation complete. {len(self.proxies)} valid proxies out of {len(scraped_proxies)}")
                else:
                    self.proxies = []
                    self.failed_proxies.clear()
                    logger.debug("Proxy usage is disabled")

    async def _get_working_proxy(self) -> Optional[str]:
        """Get a working proxy from the list."""
        with self.proxy_lock:
            # Filter out proxies that have failed too many times
            available_proxies = [
                p for p in self.proxies 
                if self.failed_proxies.get(p, 0) < self.config.chat.max_proxy_fails
            ]
            
            if not available_proxies:
                # If no proxies available, try refreshing the list
                await self._refresh_proxies()
                available_proxies = [
                    p for p in self.proxies 
                    if self.failed_proxies.get(p, 0) < self.config.chat.max_proxy_fails
                ]
                
                if not available_proxies:
                    return None
                    
            return random.choice(available_proxies)

    def _mark_proxy_failed(self, proxy: Optional[str]):
        """Mark a proxy as failed and track failure count."""
        if not proxy:
            return
            
        with self.proxy_lock:
            current_fails = self.failed_proxies.get(proxy, 0)
            self.failed_proxies[proxy] = current_fails + 1
            logger.debug(f"Marked proxy as failed: {proxy} (fails: {current_fails + 1})")

    def _load_providers(self, providers: List[str]) -> List:
        """Load and initialize providers."""
        provider_classes = []
        for provider_name in providers:
            try:
                provider_module = importlib.import_module("g4f.Provider")
                provider_class = getattr(provider_module, provider_name)
                provider_classes.append(provider_class)
                logger.debug("Successfully loaded provider: %s", provider_name)
            except (ImportError, AttributeError) as e:
                logger.warning("Failed to load provider %s: %s", provider_name, e)

        if not provider_classes:
            from g4f.Provider import Blackbox
            provider_classes = [Blackbox]
            logger.info("Using default providers: Blackbox")

        return provider_classes

<<<<<<< HEAD
    async def handle_message(self, update: Update, context: ContextTypes.DEFAULT_TYPE, images: List[bytes], conversation_context: List[dict]) -> None:
        """Handle chat message and generate response."""
        message = update.message
        if not self._is_valid_message(message):
            return

        try:
            await context.bot.send_chat_action(chat_id=message.chat_id, action='typing')
            await self._generate_and_send_response(message, context, images, conversation_context)
        except Exception as e:
            await self._handle_chat_error(message, context, e)

    def _is_valid_message(self, message: Message) -> bool:
        """Check if message should be processed."""
        return message.from_user and not message.via_bot

=======
    async def handle_message(self, update: Update, context: ContextTypes.DEFAULT_TYPE) -> None:
        """Handle chat message and generate response."""
        message = update.effective_message
        conversation_context = await self.get_conversation_context(message)

        images = await self._get_message_images(message)
        if len(images) < 1 and message.reply_to_message:
            images = await self._get_message_images(message.reply_to_message)

        if not self._is_valid_message(message) or (len(images) < 1 and len(message.text.strip()) < 1):
            return

        user_id = message.from_user.id
        lock = await self._get_sender_lock(user_id)
        
        async with lock:  # Ensure only one message at a time per user
            try:
                typing_task = asyncio.create_task(self._show_typing_indicator(message))
                try:
                    await self._generate_and_send_response(message, context, images, conversation_context)
                finally:
                    await self._stop_typing_indicator(typing_task)
            except Exception as e:
                await self._handle_chat_error(message, context, e)


    async def _get_message_images(self, message: Message, limit: int = 1) -> List[bytes]:
        """Extract images from message and convert to base64."""
        identifiers: List[str] = []

        # Check photos in message
        if message.photo:
            photo: PhotoSize = max(message.photo, key=lambda p: p.file_size)
            identifiers.append(photo.file_id)
            
        # Check document attachments
        if message.document and message.document.mime_type.startswith('image/'):
            identifiers.append(message.document.file_id)

        if len(identifiers) < 1:
            return []

        logger.debug(f"Total found images in message {len(identifiers)}, but will be capped to {limit}: {identifiers}")
        identifiers = identifiers[:limit]

        files = [(await message.get_bot().get_file(id)) for id in identifiers]
        downloaded = [bytes(await file.download_as_bytearray()) for file in files]
            
        return downloaded

    async def get_conversation_context(self, message: Message) -> List[MessageContext]:
        """Get conversation context from reply chain."""
        context_messages: List[MessageContext] = []
        current_message = message
        max_context = self.config.chat.max_history - 1  # Leave room for the current message

        while current_message.reply_to_message and len(context_messages) < max_context:
            reply_to = current_message.reply_to_message
            text = reply_to.text or reply_to.caption or ""
            context_messages.append(await self._create_user_message(reply_to, text))
            current_message = reply_to

        return context_messages

    def _is_valid_message(self, message: Message) -> bool:
        """Check if message should be processed."""
        if not message.from_user or message.via_bot:
            return False

        def has_media_or_bot_tag(msg: Optional[Message]) -> bool:
            """Check if message has media content or bot tag."""
            if not msg:
                return False
                
            # Check for bot tag in entities
            entities = msg.caption_entities or msg.entities or []
            if any(e.type == "custom_emoji" and e.custom_emoji_id == "media_bot_message" for e in entities):
                return True

            # Check for media content
            return bool(
                msg.video or 
                msg.audio or 
                msg.voice or 
                msg.video_note or
                (msg.document and msg.document.mime_type and
                 any(mime in msg.document.mime_type for mime in ['video/', 'audio/']))
            )

        # Check both current message and the message being replied to
        return not (has_media_or_bot_tag(message) or has_media_or_bot_tag(message.reply_to_message))

    async def _get_sender_lock(self, user_id: int) -> asyncio.Lock:
        """Get or create a lock for a specific sender."""
        if user_id not in self.message_locks:
            self.message_locks[user_id] = asyncio.Lock()
        return self.message_locks[user_id]

>>>>>>> 28731583
    async def _generate_and_send_response(self, message: Message, context: ContextTypes.DEFAULT_TYPE, images: List[bytes], conversation_context: List[MessageContext]) -> None:
        """Generate and send AI response."""
        user_id = message.from_user.id
        logger.debug(f"Processing message from user {user_id} with {len(images)} images and {len(conversation_context)} context messages")
        
        message_text = self._extract_message_text(message)
        logger.debug(f"Extracted message text ({len(message_text)} chars): {message_text[:100]}")
        
        if not message_text and not images:
            logger.debug("Empty message detected, sending help response")
            await self._send_empty_message_response(message, context)
            return

        chat_messages = await self._build_chat_messages(images, conversation_context, message)
        logger.debug(f"Built conversation context with {len(chat_messages)} messages")
        
        await self._send_ai_response(chat_messages, message, context)

    def _extract_message_text(self, message: Message) -> str:
        """Extract and clean message text."""
<<<<<<< HEAD
        return message.text or ""

    async def _build_chat_messages(self, message_text: str, images: List[str], conversation_context: List[MessageContext], message: Message) -> List[MessageContext]:
        """Build complete message context for AI."""
        logger.debug("Building chat messages context")
        messages: List[MessageContext] = []
=======
        text = (message.text or message.caption or "").strip()

        quote = message.quote
        if quote:
            text = f"> {quote.text}\n\n{text}"

        return text

    async def _build_chat_messages(self, images: List[bytes], conversation_context: List[MessageContext], message: Message) -> List[MessageContext]:
        """Build complete message context for AI."""
        logger.debug("Building chat messages context")
        messages = []
>>>>>>> 28731583
        
        if conversation_context:
            logger.debug(f"Adding {len(conversation_context)} context messages")
            messages.extend(conversation_context)
        
        messages.append(MessageContext(
<<<<<<< HEAD
                role="system",
                content=self.config.chat.system_prompt,
                name="System",
                tag=None,
                msg_id=-1,
                time=datetime.now().timestamp()
        ))

        current_context = await self._create_user_message(message, message_text, images)
        logger.debug(f"Created user message context: {current_context}")
=======
            role="system",
            content=self.config.chat.system_prompt,
            name="System",
            tag=None,
            msg_id=-1,
            time=datetime.now().timestamp()
        ))

        current_context = await self._create_user_message(message, images)
        logger.debug(f"Created user message context: {current_context.to_dict()}")
>>>>>>> 28731583
        messages.append(current_context)
        
        return messages

<<<<<<< HEAD
    async def _create_user_message(self, message: Message, custom_text: str, images: List[bytes] = []) -> MessageContext:
        """Create user message context with sanitized text."""
        logger.debug(f"Creating user message context for message_id={message.message_id}")

        my_id = self.bot_id == message.from_user.id
        sender: User = message.from_user

        text = custom_text if custom_text is not None else message.text or ""
        role = "assistant" if my_id else "user"

        name = "Assistant (you)" if my_id else f"{sender.first_name or ''} {sender.last_name or ''}".strip()

        context = MessageContext(
            role=role,
            content=text,
            name=name,
            tag=sender.username,
            msg_id=message.message_id,
            rpl_to=message.reply_to_message.message_id if message.reply_to_message else None,
            time=message.date.timestamp()
        )

        context.images = images
        return context

    async def _get_sender_lock(self, user_id: int) -> asyncio.Lock:
        """Get or create a lock for a specific sender."""
        if user_id not in self.message_locks:
            self.message_locks[user_id] = asyncio.Lock()
        return self.message_locks[user_id]

    async def _send_ai_response(self, messages: List[MessageContext], message: Message, context: ContextTypes.DEFAULT_TYPE) -> None:
        """Process GPT response and send it to the user."""
        user_id = message.from_user.id
        
        lock = await self._get_sender_lock(user_id)
        async with lock:  # Ensure only one message at a time per user
            try:
                await context.bot.send_chat_action(chat_id=message.chat_id, action='typing')
                
                # Convert messages to G4F format
                g4f_messages = [msg.to_dict() for msg in messages]
                for idx, msg in enumerate(g4f_messages):
                    logger.debug(f"Message {idx}: {msg}")
                logger.debug(f"Requesting AI completion for user {user_id}")
                
                response = await self.g4f_client.chat.completions.create(
                    model=self.config.chat.model,
                    messages=g4f_messages,
                    timeout=self.config.chat.timeout
                )

                if response and response.choices:
                    assistant_response = response.choices[0].message.content
                    await message.reply_text(assistant_response)
                    logger.debug("Sent response to user")
                else:
                    raise ValueError("No valid response received")

            except Exception as e:
                logger.error(f"AI response error for user {user_id}: {str(e)}", exc_info=True)
                await message.reply_text("Извини, что-то пошло не так с обработкой запроса. Попробуй позже.")

=======
    async def _create_user_message(self, message: Message, images: List[bytes] = None) -> MessageContext:
        """Create user message context."""
        logger.debug(f"Creating user message context for message_id={message.message_id}")
        
        my_id = self.bot_id == message.from_user.id
        sender: User = message.from_user

        context = MessageContext(
            role="assistant" if my_id else "user",
            content=self._extract_message_text(message),
            name="Assistant (you)" if my_id else f"{sender.first_name or ''} {sender.last_name or ''}".strip(),
            tag=sender.username,
            msg_id=message.message_id,
            rpl_to=message.reply_to_message.message_id if message.reply_to_message else None,
            time=message.date.timestamp()
        )

        if images:
            context.images = images
        
        return context

    async def _show_typing_indicator(self, message: Message):
        """Keep sending typing status until cancelled."""
        typing_interval = 4.5  # Slightly less than Telegram's 5-second typing status
        try:
            while True:
                try:
                    await message.chat.send_action(ChatAction.TYPING, message_thread_id=message.message_thread_id)
                    await asyncio.sleep(typing_interval)
                except Exception as e:
                    if "message was deleted" in str(e).lower() or "not enough rights" in str(e).lower():
                        break
                    logger.warning(f"Error sending typing status: {e}")
                    await asyncio.sleep(1)
        except asyncio.CancelledError:
            raise

    async def _stop_typing_indicator(self, typing_task: asyncio.Task) -> None:
        """Cancel typing status task."""
        logger.debug("Cancelling typing status")
        typing_task.cancel()
        try:
            await typing_task
        except asyncio.CancelledError:
            pass

    async def _send_ai_response(self, messages: List[MessageContext], message: Message, context: ContextTypes.DEFAULT_TYPE) -> None:
        """Process GPT response with proxy rotation on failure."""
        if len(messages) < 1:
            return

        user_id = message.from_user.id
        retry_count = 0
        last_error = None
        messages_mapped = [msg.to_dict() for msg in messages]
        images = messages[-1].images
        image = images[0] if images else None

        for idx, msg in enumerate(messages_mapped):
            logger.debug(f"Message {idx}: {msg}")
        logger.debug(f"Last message contains {len(images)} images")

        while retry_count < self.config.chat.retries:
            logger.debug(f"Requesting AI completion for user {user_id}. Retries: {retry_count}")
            try:
                client = self.g4f_vision_client if image else self.g4f_client
                current_proxy = client.get_proxy()
                
                response: Optional[ChatCompletion] = None
                try:
                    response = await client.chat.completions.create(
                        model=self.config.chat.vision_model if image else self.config.chat.model,
                        messages=messages_mapped,
                        timeout=self.config.chat.timeout,
                        image=image
                    )

                    if response and response.choices:
                        full: str = response.choices[0].message.content.strip()
                        if not full:
                            return  # Keep original empty response handling
                        
                        chunks = self.split_text(full)
                        for chunk in chunks:
                            await message.reply_text(
                                text=chunk,
                                reply_to_message_id=message.message_id
                            )
                        return  # Success, exit the method
                        
                except (httpx.ConnectError, httpx.ConnectTimeout, httpx.ReadTimeout) as e:
                    logger.warning(f"Connection error with provider: {e}")
                    self._mark_proxy_failed(current_proxy)
                    raise  # Re-raise to trigger retry
                    
            except Exception as e:
                last_error = e
                logger.error(f"AI response error with proxy {current_proxy}: {str(e)}", exc_info=True)
                self._mark_proxy_failed(current_proxy)
                
                retry_count += 1
                if retry_count < self.config.chat.retries:
                    await asyncio.sleep(self.config.chat.proxy_retry_delay)
                    await self.refresh_clients()  # Get new client with new proxy
                    continue
                break  # All retries failed

        # If we got here, all retries failed
        error_msg = "Извини, все провайдеры сейчас недоступны. Попробуй позже."
        if isinstance(last_error, (httpx.ConnectError, httpx.ConnectTimeout)):
            error_msg = "Извини, есть проблемы с подключением к серверу. Попробуй позже."
            
        await message.reply_text(
            error_msg,
            reply_to_message_id=message.message_id
        )

    def split_text(self, text: str, max_length: str = 4096) -> List[str]:
        chunks: List[str] = []
        while text:
            if len(text) <= max_length:
                chunks.append(text)
                break

            # Try to split at the last '\n' within limit
            split_idx = text.rfind('\n', 0, max_length)
            if split_idx == -1:
                # If no '\n' found, try to split at the last space
                split_idx = text.rfind(' ', 0, max_length)
                if split_idx == -1:
                    # If no space found, force split at max_length
                    split_idx = max_length

            chunks.append(text[:split_idx])
            text = text[split_idx:].lstrip()  # Remove leading newline or space in next chunk

        return chunks


>>>>>>> 28731583
    async def _handle_chat_error(self, message: Message, context: ContextTypes.DEFAULT_TYPE, error: Exception) -> None:
        """Handle errors during message processing."""
        logger.error("Error in chat handling: %s", str(error), exc_info=True)
        await message.reply_text("Извини, произошла ошибка при обработке сообщения.")

    async def _send_empty_message_response(self, message: Message, context: ContextTypes.DEFAULT_TYPE) -> None:
        """Send help prompt for empty messages."""
        logger.debug("Empty message, sending help prompt")
        await context.bot.send_chat_action(chat_id=message.chat_id, action='typing')
        help_text = "Мммм... чем могу помочь?"
        await message.reply_text(help_text)

<<<<<<< HEAD
    def clear_history(self):
        """Clear chat history."""
        self.chat_history = []

=======
>>>>>>> 28731583
    def set_bot_id(self, bot_id: int):
        """Set bot ID for message filtering."""
        self.bot_id = bot_id<|MERGE_RESOLUTION|>--- conflicted
+++ resolved
@@ -1,15 +1,5 @@
 from datetime import datetime
 import logging
-<<<<<<< HEAD
-from typing import List, Dict, Optional, Any
-import importlib
-import asyncio
-import json
-from dataclasses import dataclass, asdict
-from telegram import Update, Message, User, Chat
-from telegram.ext import ContextTypes
-from g4f.client import AsyncClient
-=======
 from typing import List, Dict, Optional, Set
 import importlib
 import asyncio
@@ -21,7 +11,6 @@
 from telegram.ext import ContextTypes
 from telegram.constants import ChatAction
 from g4f.client import AsyncClient, ChatCompletion
->>>>>>> 28731583
 from g4f.providers.retry_provider import RetryProvider
 from config import Config
 import httpx
@@ -54,25 +43,10 @@
                 + f": {self.content}",
         }
 
-    def to_dict(self) -> dict:
-        return {
-            'role': self.role,
-            'content': f"#{self.msg_id}"
-                + f" {datetime.fromtimestamp(self.time).strftime('%Y-%m-%d %H:%M:%S')} "
-                + self.name + (f" (@{self.tag})" if self.tag else "")
-                + (f" replied to #{self.rpl_to}" if self.rpl_to else "")
-                + f": {self.content}",
-        }
-
 class ChatAssistant:
     def __init__(self, config: Config):
         """Initialize ChatAssistant with configuration."""
         self.config = config
-<<<<<<< HEAD
-        self.g4f_client = self._initialize_client()
-        self.message_locks: Dict[int, asyncio.Lock] = {}  # One message at a time per user
-        self.bot_id: Optional[int] = None
-=======
         self.proxies: List[str] = []
         self.failed_proxies: Dict[str, int] = {}  # Track failure count for each proxy
         self.proxy_lock = threading.Lock()
@@ -86,7 +60,6 @@
     async def initialize(self):
         """Asynchronously initialize the assistant."""
         await self.refresh_clients()
->>>>>>> 28731583
         logger.info("ChatAssistant initialized successfully")
 
     async def refresh_clients(self):
@@ -251,24 +224,6 @@
 
         return provider_classes
 
-<<<<<<< HEAD
-    async def handle_message(self, update: Update, context: ContextTypes.DEFAULT_TYPE, images: List[bytes], conversation_context: List[dict]) -> None:
-        """Handle chat message and generate response."""
-        message = update.message
-        if not self._is_valid_message(message):
-            return
-
-        try:
-            await context.bot.send_chat_action(chat_id=message.chat_id, action='typing')
-            await self._generate_and_send_response(message, context, images, conversation_context)
-        except Exception as e:
-            await self._handle_chat_error(message, context, e)
-
-    def _is_valid_message(self, message: Message) -> bool:
-        """Check if message should be processed."""
-        return message.from_user and not message.via_bot
-
-=======
     async def handle_message(self, update: Update, context: ContextTypes.DEFAULT_TYPE) -> None:
         """Handle chat message and generate response."""
         message = update.effective_message
@@ -367,7 +322,6 @@
             self.message_locks[user_id] = asyncio.Lock()
         return self.message_locks[user_id]
 
->>>>>>> 28731583
     async def _generate_and_send_response(self, message: Message, context: ContextTypes.DEFAULT_TYPE, images: List[bytes], conversation_context: List[MessageContext]) -> None:
         """Generate and send AI response."""
         user_id = message.from_user.id
@@ -388,14 +342,6 @@
 
     def _extract_message_text(self, message: Message) -> str:
         """Extract and clean message text."""
-<<<<<<< HEAD
-        return message.text or ""
-
-    async def _build_chat_messages(self, message_text: str, images: List[str], conversation_context: List[MessageContext], message: Message) -> List[MessageContext]:
-        """Build complete message context for AI."""
-        logger.debug("Building chat messages context")
-        messages: List[MessageContext] = []
-=======
         text = (message.text or message.caption or "").strip()
 
         quote = message.quote
@@ -408,25 +354,12 @@
         """Build complete message context for AI."""
         logger.debug("Building chat messages context")
         messages = []
->>>>>>> 28731583
         
         if conversation_context:
             logger.debug(f"Adding {len(conversation_context)} context messages")
             messages.extend(conversation_context)
         
         messages.append(MessageContext(
-<<<<<<< HEAD
-                role="system",
-                content=self.config.chat.system_prompt,
-                name="System",
-                tag=None,
-                msg_id=-1,
-                time=datetime.now().timestamp()
-        ))
-
-        current_context = await self._create_user_message(message, message_text, images)
-        logger.debug(f"Created user message context: {current_context}")
-=======
             role="system",
             content=self.config.chat.system_prompt,
             name="System",
@@ -437,76 +370,10 @@
 
         current_context = await self._create_user_message(message, images)
         logger.debug(f"Created user message context: {current_context.to_dict()}")
->>>>>>> 28731583
         messages.append(current_context)
         
         return messages
 
-<<<<<<< HEAD
-    async def _create_user_message(self, message: Message, custom_text: str, images: List[bytes] = []) -> MessageContext:
-        """Create user message context with sanitized text."""
-        logger.debug(f"Creating user message context for message_id={message.message_id}")
-
-        my_id = self.bot_id == message.from_user.id
-        sender: User = message.from_user
-
-        text = custom_text if custom_text is not None else message.text or ""
-        role = "assistant" if my_id else "user"
-
-        name = "Assistant (you)" if my_id else f"{sender.first_name or ''} {sender.last_name or ''}".strip()
-
-        context = MessageContext(
-            role=role,
-            content=text,
-            name=name,
-            tag=sender.username,
-            msg_id=message.message_id,
-            rpl_to=message.reply_to_message.message_id if message.reply_to_message else None,
-            time=message.date.timestamp()
-        )
-
-        context.images = images
-        return context
-
-    async def _get_sender_lock(self, user_id: int) -> asyncio.Lock:
-        """Get or create a lock for a specific sender."""
-        if user_id not in self.message_locks:
-            self.message_locks[user_id] = asyncio.Lock()
-        return self.message_locks[user_id]
-
-    async def _send_ai_response(self, messages: List[MessageContext], message: Message, context: ContextTypes.DEFAULT_TYPE) -> None:
-        """Process GPT response and send it to the user."""
-        user_id = message.from_user.id
-        
-        lock = await self._get_sender_lock(user_id)
-        async with lock:  # Ensure only one message at a time per user
-            try:
-                await context.bot.send_chat_action(chat_id=message.chat_id, action='typing')
-                
-                # Convert messages to G4F format
-                g4f_messages = [msg.to_dict() for msg in messages]
-                for idx, msg in enumerate(g4f_messages):
-                    logger.debug(f"Message {idx}: {msg}")
-                logger.debug(f"Requesting AI completion for user {user_id}")
-                
-                response = await self.g4f_client.chat.completions.create(
-                    model=self.config.chat.model,
-                    messages=g4f_messages,
-                    timeout=self.config.chat.timeout
-                )
-
-                if response and response.choices:
-                    assistant_response = response.choices[0].message.content
-                    await message.reply_text(assistant_response)
-                    logger.debug("Sent response to user")
-                else:
-                    raise ValueError("No valid response received")
-
-            except Exception as e:
-                logger.error(f"AI response error for user {user_id}: {str(e)}", exc_info=True)
-                await message.reply_text("Извини, что-то пошло не так с обработкой запроса. Попробуй позже.")
-
-=======
     async def _create_user_message(self, message: Message, images: List[bytes] = None) -> MessageContext:
         """Create user message context."""
         logger.debug(f"Creating user message context for message_id={message.message_id}")
@@ -647,26 +514,22 @@
         return chunks
 
 
->>>>>>> 28731583
     async def _handle_chat_error(self, message: Message, context: ContextTypes.DEFAULT_TYPE, error: Exception) -> None:
         """Handle errors during message processing."""
         logger.error("Error in chat handling: %s", str(error), exc_info=True)
-        await message.reply_text("Извини, произошла ошибка при обработке сообщения.")
+        await message.reply_text(
+            "Извини, произошла ошибка при обработке сообщения.",
+            reply_to_message_id=message.message_id
+        )
 
     async def _send_empty_message_response(self, message: Message, context: ContextTypes.DEFAULT_TYPE) -> None:
         """Send help prompt for empty messages."""
         logger.debug("Empty message, sending help prompt")
-        await context.bot.send_chat_action(chat_id=message.chat_id, action='typing')
-        help_text = "Мммм... чем могу помочь?"
-        await message.reply_text(help_text)
-
-<<<<<<< HEAD
-    def clear_history(self):
-        """Clear chat history."""
-        self.chat_history = []
-
-=======
->>>>>>> 28731583
+        await message.reply_text(
+            "Мммм... чем могу помочь?",
+            reply_to_message_id=message.message_id
+        )
+
     def set_bot_id(self, bot_id: int):
         """Set bot ID for message filtering."""
         self.bot_id = bot_id